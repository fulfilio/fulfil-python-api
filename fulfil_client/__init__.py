# -*- coding: utf-8 -*-

__author__ = 'Fulfil.IO Inc.'
__email__ = 'hello@fulfil.io'
<<<<<<< HEAD
__version__ = '0.10.0'
=======
__version__ = '0.10.1'
>>>>>>> a8e0cf17

# flake8: noqa

from .client import Client, Model, ServerError, SessionAuth, APIKeyAuth, \
    BearerAuth, ClientError<|MERGE_RESOLUTION|>--- conflicted
+++ resolved
@@ -2,11 +2,7 @@
 
 __author__ = 'Fulfil.IO Inc.'
 __email__ = 'hello@fulfil.io'
-<<<<<<< HEAD
-__version__ = '0.10.0'
-=======
 __version__ = '0.10.1'
->>>>>>> a8e0cf17
 
 # flake8: noqa
 
