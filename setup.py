--- conflicted
+++ resolved
@@ -26,11 +26,7 @@
 
 setup(
     name='fulfil_client',
-<<<<<<< HEAD
-    version='0.6.15',
-=======
     version='0.6.16',
->>>>>>> 756b2868
     description="Fulfil REST API Client in Python",
     long_description=readme + '\n\n' + history,
     author="Fulfil.IO Inc.",
