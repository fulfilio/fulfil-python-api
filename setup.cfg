[bumpversion]
<<<<<<< HEAD
current_version = 0.13.2
=======
current_version = 0.14.0
>>>>>>> 7bb222ba
commit = True
tag = True

[bumpversion:file:setup.py]

[bumpversion:file:fulfil_client/__init__.py]

[wheel]
universal = 1

[aliases]
test = pytest

[pytest]
addopts = --verbose

[flake8]
exclude = docs
max-line-length = 80
<|MERGE_RESOLUTION|>--- conflicted
+++ resolved
@@ -1,9 +1,5 @@
 [bumpversion]
-<<<<<<< HEAD
-current_version = 0.13.2
-=======
 current_version = 0.14.0
->>>>>>> 7bb222ba
 commit = True
 tag = True
 
