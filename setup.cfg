[bumpversion]
<<<<<<< HEAD
current_version = 0.6.15
=======
current_version = 0.6.16
>>>>>>> 756b2868
commit = True
tag = True

[bumpversion:file:setup.py]

[bumpversion:file:fulfil_client/__init__.py]

[wheel]
universal = 1

[aliases]
test = pytest

[pytest]
addopts = --verbose
<|MERGE_RESOLUTION|>--- conflicted
+++ resolved
@@ -1,9 +1,5 @@
 [bumpversion]
-<<<<<<< HEAD
-current_version = 0.6.15
-=======
 current_version = 0.6.16
->>>>>>> 756b2868
 commit = True
 tag = True
 
